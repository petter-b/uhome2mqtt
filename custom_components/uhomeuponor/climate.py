"""Uponor U@Home integration
Exposes Climate control entities for Uponor thermostats

- UponorThermostat
"""

import voluptuous as vol

from requests.exceptions import RequestException

from homeassistant.exceptions import PlatformNotReady
from homeassistant.components.climate import PLATFORM_SCHEMA, ClimateDevice
from homeassistant.components.climate.const import (
    DOMAIN, 
    HVAC_MODE_AUTO, HVAC_MODE_OFF, HVAC_MODE_HEAT, HVAC_MODE_COOL, 
    PRESET_HOME, PRESET_AWAY,
    CURRENT_HVAC_HEAT, CURRENT_HVAC_COOL, CURRENT_HVAC_IDLE,
    SUPPORT_PRESET_MODE, SUPPORT_TARGET_TEMPERATURE)
from homeassistant.const import (
    ATTR_ATTRIBUTION, ATTR_ENTITY_ID, ATTR_TEMPERATURE, ATTR_BATTERY_LEVEL, 
    CONF_FRIENDLY_NAME, CONF_HOST, CONF_NAME, CONF_PREFIX,
    PRECISION_TENTHS, 
    TEMP_CELSIUS)
import homeassistant.helpers.config_validation as cv
from logging import getLogger

from .uponor_api import UponorClient

CONF_SUPPORTS_HEATING = "supports_heating"
CONF_SUPPORTS_COOLING = "supports_cooling"

PLATFORM_SCHEMA = PLATFORM_SCHEMA.extend({
    vol.Required(CONF_HOST): cv.string,
    vol.Optional(CONF_PREFIX): cv.string,
    vol.Optional(CONF_SUPPORTS_HEATING, default=True): cv.boolean,
    vol.Optional(CONF_SUPPORTS_COOLING, default=True): cv.boolean,
})

ATTR_TECHNICAL_ALARM = "technical_alarm"
ATTR_RF_SIGNAL_ALARM = "rf_alarm"
ATTR_BATTERY_ALARM = "battery_alarm"

_LOGGER = getLogger(__name__)

def setup_platform(hass, config, add_entities, discovery_info=None):
    name = config.get(CONF_NAME)
    host = config.get(CONF_HOST)
    prefix = config.get(CONF_PREFIX)
    supports_heating = config.get(CONF_SUPPORTS_HEATING)
    supports_cooling = config.get(CONF_SUPPORTS_COOLING)

    uponor = UponorClient(server=host)
    try:
        uponor.rescan()
    except (ValueError, RequestException) as err:
        _LOGGER.error("Received error from UHOME: %s", err)
        raise PlatformNotReady

    # Add Climate / Thermostat entities
    add_entities([UponorThermostat(prefix, uponor, thermostat, supports_heating, supports_cooling)
                  for thermostat in uponor.thermostats], True)

    _LOGGER.info("finish setup climate platform for Uhome Uponor")

class UponorThermostat(ClimateDevice):
    """HA Thermostat climate entity. Utilizes Uponor U@Home API to interact with U@Home"""

    def __init__(self, prefix, uponor_client, thermostat, supports_heating, supports_cooling):
        self.prefix = prefix
        self.uponor_client = uponor_client
        self.thermostat = thermostat
        self.supports_heating = supports_heating
        self.supports_cooling = supports_cooling

        self.identity = f"{prefix or ''}controller{str(thermostat.controller_index)}_thermostat{str(thermostat.thermostat_index)}_thermostat"

    # ** Generic **
    @property
    def name(self):
        return f"{self.prefix or ''}{self.thermostat.by_name('room_name').value}"

    @property
    def unique_id(self):
        return self.identity

    # ** Static **
    @property
    def temperature_unit(self):
        return TEMP_CELSIUS

    @property
    def precision(self):
        return PRECISION_TENTHS

    @property
    def target_temperature_step(self):
        return '0.5'

    @property
    def supported_features(self):
        return SUPPORT_TARGET_TEMPERATURE | SUPPORT_PRESET_MODE

    @property
    def hvac_modes(self):
        modes = []

        if self.supports_heating:
            modes.append(HVAC_MODE_HEAT)

        if self.supports_cooling:
            modes.append(HVAC_MODE_COOL)

        return modes

    @property
    def preset_modes(self):
        return [PRESET_HOME, PRESET_AWAY]

    # ** State **
    @property
    def current_humidity(self):
        return self.thermostat.by_name('rh_value').value

    @property
    def current_temperature(self):
        return self.thermostat.by_name('room_temperature').value

    @property
    def target_temperature(self):
        return self.thermostat.by_name('room_setpoint').value
    
    @property
    def device_state_attributes(self):
        return {
            ATTR_TECHNICAL_ALARM: self.thermostat.by_name('technical_alarm').value,
            ATTR_RF_SIGNAL_ALARM: self.thermostat.by_name('rf_alarm').value,
            ATTR_BATTERY_ALARM: self.thermostat.by_name('battery_alarm').value
        }
        
    @property
    def preset_mode(self):
        if self.thermostat.by_name('home_away_mode_status').value == 1:
            return PRESET_AWAY

        return PRESET_HOME

    @property
    def hvac_mode(self):
        if self.uponor_client.uhome.by_name('hc_mode').value == 1:
            return HVAC_MODE_COOL

        return HVAC_MODE_HEAT

    @property
    def hvac_action(self):
        if self.thermostat.by_name('room_in_demand').value == 0:
            return CURRENT_HVAC_IDLE
        
        if self.hvac_mode == HVAC_MODE_HEAT:
            return CURRENT_HVAC_HEAT
        else:
            return CURRENT_HVAC_COOL

    # ** Actions **
    def update(self):
        # Update Uhome (to get HC mode) and thermostat
        self.uponor_client.update_devices(self.uponor_client.uhome, self.thermostat)

    # TODO: Support setting hvac_mode
    # def set_hvac_mode(self, hvac_mode):
    #     value = '0'

    # TODO: Support setting preset_mode
    # def set_preset_mode(self, preset_mode):
    #     value = '0'

    def set_temperature(self, **kwargs):
        if kwargs.get(ATTR_TEMPERATURE) is None:
            return
<<<<<<< HEAD
        self.thermostat.set_temperature(kwargs.get(ATTR_TEMPERATURE))
=======
        self.thermostat.set_setpoint(kwargs.get(ATTR_TEMPERATURE))

# class GeneralClimateThermostat(ClimateDevice, Uhome):
#     """Representation of a Uponor Thermostat device."""

#     def __init__(self, prefix, uhome, supports_heating, supports_cooling):
#         """Initialize the thermostat."""
#         self.prefix = prefix
#         self.uhome = uhome
#         self.supports_heating = supports_heating
#         self.supports_cooling = supports_cooling
#         self._preset_mode = None
#         self._hvac_mode = None

#         self.identity = "general"
#         if not prefix is None:
#             self.identity = str(prefix) + self.identity

#     @property
#     def unique_id(self):
#         """Return a unique ID."""
#         return self.identity

#     @property
#     def available(self):
#         """Return if thermostat is available."""
#         return True

#     @property
#     def state(self):
#         """Return the state of the thermostat."""
#         if self.hvac_action == CURRENT_HVAC_OFF:
#             return HVAC_MODE_OFF

#         return self.hvac_mode

#     @property
#     def device_state_attributes(self):
#         """Return the device specific state attributes."""
#         attrs = {
#             ATTR_REMOTE_ACCESS_ALARM: self.uhome.uhome_module_keys['remote_access_alarm']['value'],
#             ATTR_DEVICE_LOST_ALARM: self.uhome.uhome_module_keys['device_lost_alarm']['value'],
#         }
#         return attrs

#     @property
#     def supported_features(self):
#         """Return the list of supported features."""
#         return SUPPORT_TARGET_TEMPERATURE | SUPPORT_PRESET_MODE

#     @property
#     def name(self):
#         """Return the name of the thermostat."""
#         if self.prefix is None:
#             return 'GeneralTermostat'
#         else:
#             return str(self.prefix) + 'GeneralTermostat'

#     @property
#     def temperature_unit(self):
#         """Return the unit of measurement."""
#         return TEMP_CELSIUS

#     @property
#     def current_temperature(self):
#         """Return the thermostat temperature."""
#         return self.uhome.uhome_module_keys['average_room_temperature']['value']

#     @property
#     def target_temperature(self):
#         """Return the temperature we try to reach."""
#         return self.uhome.uhome_module_keys['holiday_setpoint']['value']

#     @property
#     def target_temperature_step(self):
#         """Return the supported step of target temperature."""
#         return '0.5'

#     @property
#     def target_temperature_high(self):
#         """Return the highbound target temperature we try to reach."""
#         return self.uhome.uhome_thermostats[1].uhome_thermostat_keys['max_setpoint']['value']

#     @property
#     def target_temperature_low(self):
#         """Return the lowbound target temperature we try to reach."""
#         return self.uhome.uhome_thermostats[1].uhome_thermostat_keys['min_setpoint']['value']

#     @property
#     def hvac_mode(self):
#         if self.uhome.uhome_module_keys['hc_mode']['value'] == 1:
#             return HVAC_MODE_COOL
#         else:
#             return HVAC_MODE_HEAT

#     @property
#     def hvac_modes(self):
#         """List of available operation modes."""
#         modes = [HVAC_MODE_AUTO]

#         if self.supports_heating:
#             modes.append(HVAC_MODE_HEAT)

#         if self.supports_cooling:
#             modes.append(HVAC_MODE_COOL)

#         return modes

#     def set_hvac_mode(self, hvac_mode):
#         """Set operation mode."""
#         #        for thermostat in self.uhome.uhome_thermostats:
#         #            self.uhome.set_hc_mode(thermostat, hvac_mode)
#                 value = '1'
#                 name= 'allow_hc_mode_change'
#                 self.uhome.set_module_value(name, value)
#                 value = None
#                 name= None
#                 if hvac_mode == HVAC_MODE_HEAT:
#                 name = 'hc_mode'
#                 value = 0
#                 elif hvac_mode == HVAC_MODE_COOL:
#                 name = 'hc_mode'
#                 value = 1
#                 else:
#                 _LOGGER.error("Error setting hvac mode, mode " + hvac_mode + " unknown")

#                 if value is not None:
#                     self.uhome.set_module_value(name, value)
#                 value = '0'
#                 name= 'allow_hc_mode_change'
#                 self.uhome.set_module_value(name, value)
#                 self._hvac_mode = hvac_mode

#             @property
#             def hvac_action(self):
#                 """Return the current running hvac operation if supported.
#                 Need to be one of CURRENT_HVAC_*.
#                 """
#                 work_on = 0
#                 for thermostat in self.uhome.uhome_thermostats:
#                     if thermostat.uhome_thermostat_keys['room_in_demand']['value'] == 1:
#                         work_on = 1
#                 if work_on == 1:
#                     if self.hvac_mode == HVAC_MODE_HEAT:
#                         return CURRENT_HVAC_HEAT
#                     else:
#                         return CURRENT_HVAC_COOL
#                 else:
#                     return CURRENT_HVAC_OFF

#             @property
#             def preset_mode(self):
#                 """Return current operation."""
#                 if self.uhome.uhome_module_keys['forced_eco_mode']['value'] == 1:
#                     return PRESET_ECO
#                 else:
#                     return PRESET_COMFORT

#             @property
#             def preset_modes(self):
#                 """List of available operation modes."""
#                 return [PRESET_COMFORT, PRESET_ECO]

#             def set_preset_mode(self, preset_mode):
#                 """Set operation mode."""
#                 value = '1'
#                 name= 'allow_hc_mode_change'
#                 self.uhome.set_module_value(name, value)
#                 value = None
#                 name= None
#                 if preset_mode == PRESET_COMFORT:
#                 name = 'forced_eco_mode'
#                 value = 0
#                 elif preset_mode == PRESET_ECO:
#                 name = 'forced_eco_mode'
#                 value = 1
#         #        elif preset_mode == PRESET_AWAY:
#         #           name = 'holiday_mode'
#         #           value = 1
#         #        elif preset_mode == PRESET_HOME:
#         #           name = 'holiday_mode'
#         #           value = 0
#         #        elif preset_mode == PRESET_NONE:
#         #           name = None
#                 else:
#                 _LOGGER.error("Error setting preset mode, mode " + preset_mode + " unknown")

#                 if value is not None:
#                     self.uhome.set_module_value(name, value)
#                 value = '0'
#                 name= 'allow_hc_mode_change'
#                 self.uhome.set_module_value(name, value)
#                 self._preset_mode = preset_mode

#             @property
#             def precision(self):
#                 """Return the precision of the system."""
#                 return PRECISION_TENTHS

#             def set_temperature(self, **kwargs):
#                 """Set new target temperature."""
#                 for thermostat in self.uhome.uhome_thermostats:
#                     if kwargs.get(ATTR_TEMPERATURE) is not None:
#                         name = 'setpoint_write_enable'
#                         value = 0
#                         self.uhome.set_thermostat_value(thermostat, name, value)
#                         name = 'room_setpoint'
#                         value = kwargs.get(ATTR_TEMPERATURE)
#                         self.uhome.set_thermostat_value(thermostat, name, value)

#             def update(self):
#                 """Fetch new state data for the thermostat.
#                 This is the only method that should fetch new data for Home Assistant.
#                 """
#                 self.uhome.update_keys(self.uhome.uhome_module_keys)
>>>>>>> 183539d8
<|MERGE_RESOLUTION|>--- conflicted
+++ resolved
@@ -177,222 +177,4 @@
     def set_temperature(self, **kwargs):
         if kwargs.get(ATTR_TEMPERATURE) is None:
             return
-<<<<<<< HEAD
-        self.thermostat.set_temperature(kwargs.get(ATTR_TEMPERATURE))
-=======
-        self.thermostat.set_setpoint(kwargs.get(ATTR_TEMPERATURE))
-
-# class GeneralClimateThermostat(ClimateDevice, Uhome):
-#     """Representation of a Uponor Thermostat device."""
-
-#     def __init__(self, prefix, uhome, supports_heating, supports_cooling):
-#         """Initialize the thermostat."""
-#         self.prefix = prefix
-#         self.uhome = uhome
-#         self.supports_heating = supports_heating
-#         self.supports_cooling = supports_cooling
-#         self._preset_mode = None
-#         self._hvac_mode = None
-
-#         self.identity = "general"
-#         if not prefix is None:
-#             self.identity = str(prefix) + self.identity
-
-#     @property
-#     def unique_id(self):
-#         """Return a unique ID."""
-#         return self.identity
-
-#     @property
-#     def available(self):
-#         """Return if thermostat is available."""
-#         return True
-
-#     @property
-#     def state(self):
-#         """Return the state of the thermostat."""
-#         if self.hvac_action == CURRENT_HVAC_OFF:
-#             return HVAC_MODE_OFF
-
-#         return self.hvac_mode
-
-#     @property
-#     def device_state_attributes(self):
-#         """Return the device specific state attributes."""
-#         attrs = {
-#             ATTR_REMOTE_ACCESS_ALARM: self.uhome.uhome_module_keys['remote_access_alarm']['value'],
-#             ATTR_DEVICE_LOST_ALARM: self.uhome.uhome_module_keys['device_lost_alarm']['value'],
-#         }
-#         return attrs
-
-#     @property
-#     def supported_features(self):
-#         """Return the list of supported features."""
-#         return SUPPORT_TARGET_TEMPERATURE | SUPPORT_PRESET_MODE
-
-#     @property
-#     def name(self):
-#         """Return the name of the thermostat."""
-#         if self.prefix is None:
-#             return 'GeneralTermostat'
-#         else:
-#             return str(self.prefix) + 'GeneralTermostat'
-
-#     @property
-#     def temperature_unit(self):
-#         """Return the unit of measurement."""
-#         return TEMP_CELSIUS
-
-#     @property
-#     def current_temperature(self):
-#         """Return the thermostat temperature."""
-#         return self.uhome.uhome_module_keys['average_room_temperature']['value']
-
-#     @property
-#     def target_temperature(self):
-#         """Return the temperature we try to reach."""
-#         return self.uhome.uhome_module_keys['holiday_setpoint']['value']
-
-#     @property
-#     def target_temperature_step(self):
-#         """Return the supported step of target temperature."""
-#         return '0.5'
-
-#     @property
-#     def target_temperature_high(self):
-#         """Return the highbound target temperature we try to reach."""
-#         return self.uhome.uhome_thermostats[1].uhome_thermostat_keys['max_setpoint']['value']
-
-#     @property
-#     def target_temperature_low(self):
-#         """Return the lowbound target temperature we try to reach."""
-#         return self.uhome.uhome_thermostats[1].uhome_thermostat_keys['min_setpoint']['value']
-
-#     @property
-#     def hvac_mode(self):
-#         if self.uhome.uhome_module_keys['hc_mode']['value'] == 1:
-#             return HVAC_MODE_COOL
-#         else:
-#             return HVAC_MODE_HEAT
-
-#     @property
-#     def hvac_modes(self):
-#         """List of available operation modes."""
-#         modes = [HVAC_MODE_AUTO]
-
-#         if self.supports_heating:
-#             modes.append(HVAC_MODE_HEAT)
-
-#         if self.supports_cooling:
-#             modes.append(HVAC_MODE_COOL)
-
-#         return modes
-
-#     def set_hvac_mode(self, hvac_mode):
-#         """Set operation mode."""
-#         #        for thermostat in self.uhome.uhome_thermostats:
-#         #            self.uhome.set_hc_mode(thermostat, hvac_mode)
-#                 value = '1'
-#                 name= 'allow_hc_mode_change'
-#                 self.uhome.set_module_value(name, value)
-#                 value = None
-#                 name= None
-#                 if hvac_mode == HVAC_MODE_HEAT:
-#                 name = 'hc_mode'
-#                 value = 0
-#                 elif hvac_mode == HVAC_MODE_COOL:
-#                 name = 'hc_mode'
-#                 value = 1
-#                 else:
-#                 _LOGGER.error("Error setting hvac mode, mode " + hvac_mode + " unknown")
-
-#                 if value is not None:
-#                     self.uhome.set_module_value(name, value)
-#                 value = '0'
-#                 name= 'allow_hc_mode_change'
-#                 self.uhome.set_module_value(name, value)
-#                 self._hvac_mode = hvac_mode
-
-#             @property
-#             def hvac_action(self):
-#                 """Return the current running hvac operation if supported.
-#                 Need to be one of CURRENT_HVAC_*.
-#                 """
-#                 work_on = 0
-#                 for thermostat in self.uhome.uhome_thermostats:
-#                     if thermostat.uhome_thermostat_keys['room_in_demand']['value'] == 1:
-#                         work_on = 1
-#                 if work_on == 1:
-#                     if self.hvac_mode == HVAC_MODE_HEAT:
-#                         return CURRENT_HVAC_HEAT
-#                     else:
-#                         return CURRENT_HVAC_COOL
-#                 else:
-#                     return CURRENT_HVAC_OFF
-
-#             @property
-#             def preset_mode(self):
-#                 """Return current operation."""
-#                 if self.uhome.uhome_module_keys['forced_eco_mode']['value'] == 1:
-#                     return PRESET_ECO
-#                 else:
-#                     return PRESET_COMFORT
-
-#             @property
-#             def preset_modes(self):
-#                 """List of available operation modes."""
-#                 return [PRESET_COMFORT, PRESET_ECO]
-
-#             def set_preset_mode(self, preset_mode):
-#                 """Set operation mode."""
-#                 value = '1'
-#                 name= 'allow_hc_mode_change'
-#                 self.uhome.set_module_value(name, value)
-#                 value = None
-#                 name= None
-#                 if preset_mode == PRESET_COMFORT:
-#                 name = 'forced_eco_mode'
-#                 value = 0
-#                 elif preset_mode == PRESET_ECO:
-#                 name = 'forced_eco_mode'
-#                 value = 1
-#         #        elif preset_mode == PRESET_AWAY:
-#         #           name = 'holiday_mode'
-#         #           value = 1
-#         #        elif preset_mode == PRESET_HOME:
-#         #           name = 'holiday_mode'
-#         #           value = 0
-#         #        elif preset_mode == PRESET_NONE:
-#         #           name = None
-#                 else:
-#                 _LOGGER.error("Error setting preset mode, mode " + preset_mode + " unknown")
-
-#                 if value is not None:
-#                     self.uhome.set_module_value(name, value)
-#                 value = '0'
-#                 name= 'allow_hc_mode_change'
-#                 self.uhome.set_module_value(name, value)
-#                 self._preset_mode = preset_mode
-
-#             @property
-#             def precision(self):
-#                 """Return the precision of the system."""
-#                 return PRECISION_TENTHS
-
-#             def set_temperature(self, **kwargs):
-#                 """Set new target temperature."""
-#                 for thermostat in self.uhome.uhome_thermostats:
-#                     if kwargs.get(ATTR_TEMPERATURE) is not None:
-#                         name = 'setpoint_write_enable'
-#                         value = 0
-#                         self.uhome.set_thermostat_value(thermostat, name, value)
-#                         name = 'room_setpoint'
-#                         value = kwargs.get(ATTR_TEMPERATURE)
-#                         self.uhome.set_thermostat_value(thermostat, name, value)
-
-#             def update(self):
-#                 """Fetch new state data for the thermostat.
-#                 This is the only method that should fetch new data for Home Assistant.
-#                 """
-#                 self.uhome.update_keys(self.uhome.uhome_module_keys)
->>>>>>> 183539d8
+        self.thermostat.set_setpoint(kwargs.get(ATTR_TEMPERATURE))